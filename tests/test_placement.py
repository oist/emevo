import chex
import jax
import jax.numpy as jnp
import numpy as np
import pytest
<<<<<<< HEAD

from emevo.environments.circle_foraging import _make_physics_impl as _make_physics
from emevo.environments.env_utils import CircleCoordinate, Locating, place, place_multi
from emevo.phyjax2d import Space
=======
from numpy.testing import assert_array_almost_equal
from phyjax2d import Space

from emevo.environments.circle_foraging import _make_physics_impl as _make_physics
from emevo.environments.env_utils import (
    CircleCoordinate,
    Locating,
    check_points_are_far_from_other_foods,
    place,
    place_multi,
)
>>>>>>> 47c20dd6

N_MAX_AGENTS = 20
N_MAX_FOODS = 10
AGENT_RADIUS = 10
FOOD_RADIUS = 4


@pytest.fixture
def key() -> chex.PRNGKey:
    return jax.random.PRNGKey(43)


def get_space_and_coordinate() -> tuple[Space, CircleCoordinate]:
    coordinate = CircleCoordinate((100.0, 100.0), 100.0)
    builder = _make_physics(
        0.1,
        coordinate,
        linear_damping=0.9,
        angular_damping=0.9,
        n_velocity_iter=4,
        n_position_iter=2,
        n_max_agents=N_MAX_AGENTS,
        n_max_foods=N_MAX_FOODS,
        agent_radius=AGENT_RADIUS,
        food_radius=FOOD_RADIUS,
    )
    return builder.build(), coordinate


def test_place_agents(key) -> None:
    n = N_MAX_AGENTS // 2
    keys = jax.random.split(key, n)
    space, coordinate = get_space_and_coordinate()
    initloc_fn, initloc_state = Locating.UNIFORM(CircleCoordinate((100.0, 100.0), 95.0))
    stated = space.shaped.zeros_state()
    for i, key in enumerate(keys):
        xy, ok = place(
            n_trial=10,
            radius=AGENT_RADIUS,
            coordinate=coordinate,
            loc_fn=initloc_fn,
            loc_state=initloc_state,
            key=key,
            n_steps=0,
            shaped=space.shaped,
            stated=stated,
        )
        assert stated.circle is not None
        assert ok, stated.circle.p.xy
        stated = stated.nested_replace("circle.p.xy", stated.circle.p.xy.at[i].set(xy))

    is_active = jnp.concatenate(
        (
            jnp.ones(n, dtype=bool),
            jnp.zeros(N_MAX_AGENTS - n, dtype=bool),
        )
    )
    stated = stated.nested_replace("circle.is_active", is_active)

    # test no overlap each other
    contact = space.check_contacts(stated)
    assert jnp.all(contact.penetration <= 0.0)


def test_place_foods(key) -> None:
    """Old way to place foods"""
    n = N_MAX_FOODS // 2
    keys = jax.random.split(key, n)
    space, coordinate = get_space_and_coordinate()
    reprloc_fn, reprloc_state = Locating.UNIFORM(CircleCoordinate((100.0, 100.0), 95.0))
    stated = space.shaped.zeros_state()
    for i, key in enumerate(keys):
        xy, ok = place(
            n_trial=10,
            radius=FOOD_RADIUS,
            coordinate=coordinate,
            loc_fn=reprloc_fn,
            loc_state=reprloc_state,
            key=key,
            n_steps=0,
            shaped=space.shaped,
            stated=stated,
        )
        assert stated.static_circle is not None
        assert ok, stated.static_circle.p.xy
        stated = stated.nested_replace(
            "static_circle.p.xy",
            stated.static_circle.p.xy.at[i].set(xy),
        )

    stated = stated.nested_replace(
        "circle.is_active",
        jnp.zeros(N_MAX_AGENTS, dtype=bool),
    )
    is_active = jnp.concatenate(
        (
            jnp.ones(n, dtype=bool),
            jnp.zeros(N_MAX_FOODS - n, dtype=bool),
        )
    )
    stated = stated.nested_replace("static_circle.is_active", is_active)

    # test no overlap each other
    contact = space.check_contacts(stated)
    assert jnp.all(contact.penetration <= 0.0)


def test_place_foods_at_once(key) -> None:
    """Old way to place foods"""
    n = N_MAX_FOODS // 2
    space, coordinate = get_space_and_coordinate()
    reprloc_fn, reprloc_state = Locating.UNIFORM(CircleCoordinate((100.0, 100.0), 95.0))
    stated = space.shaped.zeros_state()
    xy, ok = place_multi(
        n_trial=10,
        n_max_placement=n,
        radius=FOOD_RADIUS,
        coordinate=coordinate,
        loc_fn=reprloc_fn,
        loc_state=reprloc_state,
        key=key,
        n_steps=0,
        shaped=space.shaped,
        stated=stated,
    )

    assert stated.static_circle is not None
    assert jnp.sum(ok) == n
    stated = stated.nested_replace(
        "static_circle.p.xy",
        stated.static_circle.p.xy.at[:n].set(xy[ok]),
    )

    is_active = jnp.concatenate(
        (
            jnp.ones(n, dtype=bool),
            jnp.zeros(N_MAX_FOODS - n, dtype=bool),
        )
    )
    stated = stated.nested_replace("static_circle.is_active", is_active)

    # test no overlap each other
    stated = stated.nested_replace(
        "circle.is_active",
        jnp.zeros(N_MAX_AGENTS, dtype=bool),
    )
    contact = space.check_contacts(stated)
    assert jnp.all(contact.penetration <= 0.0), stated.static_circle.p.xy


def test_check_points_are_far_from_others() -> None:
    space, _ = get_space_and_coordinate()
    stated = space.shaped.zeros_state()
    xy = jnp.array(
        [
            [12.0, 0.0],
            [24.0, 0.0],
            [36.0, 0.0],
            [48.0, 0.0],
            [12.0, 12.0],
            [24.0, 12.0],
            [36.0, 12.0],
            [12.0, 24.0],
            [24.0, 24.0],
            [36.0, 24.0],
        ]
    )
    label = jnp.array([0, 0, 0, 0, 1, 1, 1, 2, 2, 2])
    is_active = jnp.ones(N_MAX_FOODS, dtype=bool)
    stated = stated.nested_replace("static_circle.p.xy", xy)
    stated = stated.nested_replace("static_circle.label", label)
    stated = stated.nested_replace("static_circle.is_active", is_active)
    xy = jnp.array(
        [
            [0.0, 0.0],
            [0.0, 12.0],
            [0.0, 24.0],
            [12.0, -11.0],
            [48.0, 12.0],
            [12.0, 35.0],
        ]
    )
    overlap = check_points_are_far_from_other_foods(
        14.0,
        0,
        xy,
        stated,
    )
    assert_array_almost_equal(
        np.array(overlap),
        np.array([True, False, False, True, False, False]),
    )
    overlap = check_points_are_far_from_other_foods(
        14.0,
        1,
        xy,
        stated,
    )
    assert_array_almost_equal(
        np.array(overlap),
        np.array([False, True, False, False, False, False]),
    )
    overlap = check_points_are_far_from_other_foods(
        14.0,
        2,
        xy,
        stated,
    )
    assert_array_almost_equal(
        np.array(overlap),
        np.array([False, False, True, False, False, True]),
    )<|MERGE_RESOLUTION|>--- conflicted
+++ resolved
@@ -3,12 +3,6 @@
 import jax.numpy as jnp
 import numpy as np
 import pytest
-<<<<<<< HEAD
-
-from emevo.environments.circle_foraging import _make_physics_impl as _make_physics
-from emevo.environments.env_utils import CircleCoordinate, Locating, place, place_multi
-from emevo.phyjax2d import Space
-=======
 from numpy.testing import assert_array_almost_equal
 from phyjax2d import Space
 
@@ -20,7 +14,6 @@
     place,
     place_multi,
 )
->>>>>>> 47c20dd6
 
 N_MAX_AGENTS = 20
 N_MAX_FOODS = 10
