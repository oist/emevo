from __future__ import annotations

import enum
import functools
import math
import warnings
from collections.abc import Callable, Iterable
from dataclasses import replace
from typing import Any, Generic, Literal, NamedTuple, TypeVar

import chex
import jax
import jax.numpy as jnp
import numpy as np
from jax.typing import ArrayLike
<<<<<<< HEAD
=======
from phyjax2d import (
    Circle,
    Color,
    Position,
    ShapeDict,
)
from phyjax2d import Space as Physics
from phyjax2d import (
    SpaceBuilder,
    State,
    StateDict,
    Vec2d,
    Velocity,
    VelocitySolver,
    circle_raycast,
    get_relative_angle,
    make_approx_circle,
    make_square_segments,
    segment_raycast,
)
from phyjax2d import step as physics_step
>>>>>>> cac55d2b

from emevo.env import (
    Env,
    Status,
    TimeStep,
    UniqueID,
    Visualizer,
    init_status,
    init_uniqueid,
)
from emevo.environments.env_utils import (
    CircleCoordinate,
    FoodNum,
    FoodNumFn,
    FoodNumState,
    Locating,
    LocatingFn,
    LocatingState,
    LocGaussian,
    SquareCoordinate,
    check_points_are_far_from_other_foods,
    first_to_nth_true,
    place,
    place_multi,
)
from emevo.phyjax2d import Circle, Color, Position, ShapeDict
from emevo.phyjax2d import Space as Physics
from emevo.phyjax2d import (
    SpaceBuilder,
    State,
    StateDict,
    Vec2d,
    Velocity,
    VelocitySolver,
    circle_raycast,
    get_relative_angle,
    make_approx_circle,
    make_square_segments,
    segment_raycast,
)
from emevo.phyjax2d import step as physics_step
from emevo.spaces import BoxSpace, NamedTupleSpace

MAX_ANGULAR_VELOCITY: float = float(np.pi)
MAX_VELOCITY: float = 10.0
AGENT_COLOR: Color = Color(2, 204, 254)
FOOD_COLOR: Color = Color(254, 2, 162)
NOWHERE: float = 0.0
N_OBJECTS: int = 3


class CFObs(NamedTuple):
    """Observation of an agent."""

    sensor: jax.Array
    collision: jax.Array
    velocity: jax.Array
    angle: jax.Array
    angular_velocity: jax.Array
    energy: jax.Array

    def as_array(self) -> jax.Array:
        return jnp.concatenate(
            (
                self.sensor.reshape(self.sensor.shape[0], -1),
                self.collision.reshape(self.collision.shape[0], -1).astype(jnp.float32),
                self.velocity,
                jnp.expand_dims(self.angle, axis=1),
                jnp.expand_dims(self.angular_velocity, axis=1),
                jnp.expand_dims(self.energy, axis=1),
            ),
            axis=1,
        )


S = TypeVar("S", bound=Status)


@chex.dataclass
class CFState(Generic[S]):
    physics: StateDict
    solver: VelocitySolver
    food_num: list[FoodNumState]
    agent_loc: LocatingState
    food_loc: list[LocatingState]
    key: chex.PRNGKey
    step: jax.Array
    unique_id: UniqueID
    status: S
    n_born_agents: jax.Array

    @property
    def stated(self) -> StateDict:
        return self.physics

    def is_extinct(self) -> bool:
        return jnp.logical_not(jnp.any(self.unique_id.is_active())).item()


class Obstacle(str, enum.Enum):
    NONE = "none"
    CENTER = "center"
    ONE_FOURTH = "one-fourth"
    ONE_THIRD = "one-third"
    CENTER_HALF = "center-half"
    CENTER_TWO_THIRDS = "center-two-thirds"

    def as_list(
        self,
        width: float,
        height: float,
    ) -> list[tuple[Vec2d, Vec2d]]:
        # xmin, xmax, ymin, ymax
        if self == Obstacle.NONE:
            return []
        # Vertical line that divides the room into two
        elif self == Obstacle.CENTER:
            return [(Vec2d(width / 2, 0.0), Vec2d(width / 2, height))]
        elif self == Obstacle.ONE_FOURTH:
            return [(Vec2d(width / 4, 0.0), Vec2d(width / 4, height))]
        elif self == Obstacle.ONE_THIRD:
            return [(Vec2d(width / 3, 0.0), Vec2d(width / 3, height))]
        elif self == Obstacle.CENTER_HALF:
            return [(Vec2d(width / 2, height / 2), Vec2d(width / 2, height))]
        elif self == Obstacle.CENTER_TWO_THIRDS:
            return [(Vec2d(width / 2, height / 3), Vec2d(width / 2, height))]
        else:
            raise ValueError(f"Unsupported Obstacle: {self}")


class SensorRange(str, enum.Enum):
    NARROW = "narrow"
    WIDE = "wide"  # 120 deg
    WIDE_160D = "wide-160d"
    ALL = "all"

    def as_tuple(self) -> tuple[float, float]:
        if self == SensorRange.NARROW:
            return -30.0, 30.0
        elif self == SensorRange.WIDE:
            return -60.0, 60.0
        elif self == SensorRange.WIDE_160D:
            return -80.0, 80.0
        else:
            return -180.0, 180.0


def _get_num_or_loc_fn(
    arg: str | tuple | list | Callable[..., Any],
    enum_type: Callable[..., Callable[..., Any]],
    default_args: dict[str, tuple[Any, ...]],
    placement_args: dict[str, tuple[Any, ...]] | None = None,
) -> Any:
    if callable(arg):
        return arg
    if isinstance(arg, str):
        return enum_type(arg)(*default_args[arg])
    elif isinstance(arg, tuple) or isinstance(arg, list):
        name, *args = arg
        if placement_args is None or name not in placement_args:
            first_args = ()
        else:
            first_args = placement_args[name]
        return enum_type(name)(*first_args, *args)
    else:
        raise ValueError(f"Invalid value in _get_num_or_loc_fn {arg}")


def _make_physics_impl(
    dt: float,
    coordinate: CircleCoordinate | SquareCoordinate,
    linear_damping: float,
    angular_damping: float,
    n_velocity_iter: int,
    n_position_iter: int,
    n_max_agents: int,
    n_max_foods: int,
    agent_radius: float,
    food_radius: float,
    obstacles: Iterable[tuple[Vec2d, Vec2d]] = (),
) -> SpaceBuilder:
    builder = SpaceBuilder(
        gravity=(0.0, 0.0),  # No gravity
        dt=dt,
        linear_damping=linear_damping,
        angular_damping=angular_damping,
        n_velocity_iter=n_velocity_iter,
        n_position_iter=n_position_iter,
        max_velocity=MAX_VELOCITY,
        max_angular_velocity=MAX_ANGULAR_VELOCITY,
    )
    # Set walls
    if isinstance(coordinate, CircleCoordinate):
        walls = make_approx_circle(coordinate.center, coordinate.radius)
    else:
        walls = make_square_segments(
            *coordinate.xlim,
            *coordinate.ylim,
            rounded_offset=np.floor(food_radius * 2 / (np.sqrt(2) - 1.0)),
        )
    builder.add_chain_segments(chain_points=walls, friction=0.2, elasticity=0.4)
    for obs in obstacles:
        builder.add_segment(p1=obs[0], p2=obs[1], friction=0.2, elasticity=0.4)
    # Prepare agents
    for _ in range(n_max_agents):
        builder.add_circle(
            radius=agent_radius,
            friction=0.2,
            elasticity=0.4,
            density=0.1,
            color=AGENT_COLOR,
        )
    # Prepare foods
    for _ in range(n_max_foods):
        builder.add_circle(
            radius=food_radius,
            friction=0.2,
            elasticity=0.4,
            color=FOOD_COLOR,
            is_static=True,
        )
    return builder


def _observe_closest(
    shaped: ShapeDict,
    p1: jax.Array,
    p2: jax.Array,
    stated: StateDict,
) -> jax.Array:
    rc = circle_raycast(0.0, 1.0, p1, p2, shaped.circle, stated.circle)
    to_c = jnp.where(rc.hit, 1.0 - rc.fraction, -1.0)
    rc = circle_raycast(0.0, 1.0, p1, p2, shaped.static_circle, stated.static_circle)
    to_sc = jnp.where(rc.hit, 1.0 - rc.fraction, -1.0)
    rc = segment_raycast(1.0, p1, p2, shaped.segment, stated.segment)
    to_seg = jnp.where(rc.hit, 1.0 - rc.fraction, -1.0)
    obs = jnp.concatenate(
        jax.tree_util.tree_map(
            lambda arr: jnp.max(arr, keepdims=True),
            (to_c, to_sc, to_seg),
        ),
    )
    return jnp.where(obs == jnp.max(obs, axis=-1, keepdims=True), obs, -1.0)


def _observe_closest_with_food_labels(
    n_food_labels: int,
    shaped: ShapeDict,
    p1: jax.Array,
    p2: jax.Array,
    stated: StateDict,
) -> jax.Array:
    rc = circle_raycast(0.0, 1.0, p1, p2, shaped.circle, stated.circle)
    to_c = jnp.where(rc.hit, 1.0 - rc.fraction, -1.0)
    rc = circle_raycast(0.0, 1.0, p1, p2, shaped.static_circle, stated.static_circle)
    to_sc = jnp.where(rc.hit, 1.0 - rc.fraction, -1.0)
    foodlabel_onehot = jax.nn.one_hot(
        stated.static_circle.label,
        n_food_labels,
        dtype=bool,
    )
    to_sc_all = jnp.where(foodlabel_onehot, jnp.expand_dims(to_sc, axis=1), -1.0)
    rc = segment_raycast(1.0, p1, p2, shaped.segment, stated.segment)
    to_seg = jnp.where(rc.hit, 1.0 - rc.fraction, -1.0)
    obs = jnp.concatenate(
        (
            jnp.max(to_c, keepdims=True),
            # (N_FOOD, N_LABEL) -> (N_LABEL,)
            jnp.max(to_sc_all, axis=0),
            jnp.max(to_seg, keepdims=True),
        )
    )
    return jnp.where(obs == jnp.max(obs, axis=-1, keepdims=True), obs, -1.0)


_vmap_obs_closest = jax.vmap(_observe_closest, in_axes=(None, 0, 0, None))
_vmap_obs_closest_with_food = jax.vmap(
    _observe_closest_with_food_labels,
    in_axes=(None, None, 0, 0, None),
)


def _first_n_true(boolean_array: jax.Array, n: jax.Array) -> jax.Array:
    return jnp.logical_and(boolean_array, jnp.cumsum(boolean_array) <= n)


def _nonzero(arr: jax.Array, n: int) -> jax.Array:
    """Similar to jax.numpy.nonzero, but simpler"""
    cums = jnp.cumsum(arr)
    bincount = jnp.zeros(n, dtype=jnp.int32).at[cums].add(1)
    return jnp.cumsum(bincount)


def _get_sensors(
    shape: Circle,
    n_sensors: int,
    sensor_range: tuple[float, float],
    sensor_length: float,
    state: State,
) -> tuple[jax.Array, jax.Array]:
    radius = shape.radius
    p1 = jnp.stack((jnp.zeros_like(radius), radius), axis=1)  # (N, 2)
    p1 = jnp.repeat(p1, n_sensors, axis=0)  # (N x M, 2)
    p2 = p1 + jnp.array([0.0, sensor_length])  # (N x M, 2)
    sensor_rad = jnp.deg2rad(jnp.linspace(*sensor_range, n_sensors))
    sensor_p = Position(
        angle=jax.vmap(lambda x: x + sensor_rad)(state.p.angle).ravel(),
        xy=jnp.repeat(state.p.xy, n_sensors, axis=0),
    )
    p1 = sensor_p.transform(p1)
    p2 = sensor_p.transform(p2)
    return p1, p2


def get_sensor_obs(
    shaped: ShapeDict,
    n_sensors: int,
    sensor_range: tuple[float, float],
    sensor_length: float,
    n_food_labels: int | None,
    stated: StateDict,
) -> jax.Array:
    assert stated.circle is not None
    p1, p2 = _get_sensors(
        shaped.circle,
        n_sensors,
        sensor_range,
        sensor_length,
        stated.circle,
    )
    if n_food_labels is None:
        return _vmap_obs_closest(shaped, p1, p2, stated)
    else:
        return _vmap_obs_closest_with_food(n_food_labels, shaped, p1, p2, stated)


@functools.partial(jax.vmap, in_axes=(0, None))
def _search_bin(value: jax.Array, bins: jax.Array) -> jax.Array:
    smaller = value <= bins[1:]
    larger = bins[:-1] <= value
    return jnp.logical_and(smaller, larger)


def get_tactile(
    n_bins: int,
    s1: State,
    s2: State,
    collision_mat: jax.Array,
    shift: float = 0.0,
) -> tuple[jax.Array, jax.Array]:
    n, m = collision_mat.shape
    rel_angle = get_relative_angle(s1, s2)  # [0, 2π]  (N, M)
    weights = (jnp.pi * 2 / n_bins) * jnp.arange(n_bins + 1)  # [0, ..., 2π]
    # If shift > 0, shift angles
    angle_shifted = (rel_angle.ravel() + shift) % (jnp.pi * 2)
    in_range = _search_bin(angle_shifted, weights).reshape(n, m, n_bins)
    tactile_raw = in_range * jnp.expand_dims(collision_mat, axis=2)  # (N, M, B)
    tactile = jnp.sum(tactile_raw, axis=1, keepdims=True)  # (N, 1, B)
    return tactile, jnp.expand_dims(tactile_raw, axis=2)  # (N, M, 1, B)


def _food_tactile_with_labels(
    n_bins: int,
    n_food_sources: int,
    food_labels: jax.Array,
    s1: State,
    s2: State,
    collision_mat: jax.Array,
    shift: float = 0.0,
) -> tuple[jax.Array, jax.Array]:
    n, m = collision_mat.shape
    rel_angle = get_relative_angle(s1, s2)  # [0, 2π]
    weights = (jnp.pi * 2 / n_bins) * jnp.arange(n_bins + 1)  # [0, ..., 2π]
    # If shift > 0, shift angles
    angle_shifted = (rel_angle.ravel() + shift) % (jnp.pi * 2)
    in_range = _search_bin(angle_shifted, weights).reshape(n, m, n_bins)
    in_range_masked = in_range * jnp.expand_dims(collision_mat, axis=2)
    onehot = jax.nn.one_hot(food_labels, n_food_sources, dtype=bool)
    expanded_onehot = onehot.reshape(1, *onehot.shape, 1)  # (1, M, L, 1)
    expanded_in_range = jnp.expand_dims(in_range_masked, axis=2)  # (N, M, 1, B)
    tactile_raw = expanded_in_range * expanded_onehot  # (N, M, L, B)
    tactile = jnp.sum(tactile_raw, axis=1)  # (N, L, B)
    return tactile, tactile_raw


@functools.partial(jax.jit, static_argnums=(0, 1))
def nstep(
    n: int,
    space: Physics,
    stated: StateDict,
    solver: VelocitySolver,
) -> tuple[StateDict, VelocitySolver, jax.Array]:
    def body(
        stated_and_solver: tuple[StateDict, VelocitySolver],
        _: jax.Array,
    ) -> tuple[tuple[StateDict, VelocitySolver], jax.Array]:
        state, solver, contact = physics_step(space, *stated_and_solver)
        return (state, solver), contact.penetration >= 0.0

    (state, solver), contacts = jax.lax.scan(body, (stated, solver), jnp.zeros(n))
    return state, solver, contacts


def _set_b2a(
    xy_a: jax.Array,
    flag_a: jax.Array,
    xy_b: jax.Array,
    flag_b: jax.Array,
) -> jax.Array:
    """Do `xy_a[flag_a] = xy_b[flag_b]`, but compatible with jax.jit"""
    a_len = xy_a.shape[0]
    a_idx = _nonzero(flag_a, a_len + 1)
    b_idx = _nonzero(flag_b, a_len + 1)
    xy_b_with_sentinel = jnp.concatenate((xy_b, jnp.zeros((1, xy_b.shape[1]))))
    # Fill xy_a[flag_a] with 0
    xy_a_reset = jnp.where(jnp.expand_dims(flag_a, axis=1), 0.0, xy_a)
    return xy_a_reset.at[a_idx].add(xy_b_with_sentinel[b_idx])


def _make_food_energy_coef_array(
    food_energy_coef: Iterable[float | tuple[float, ...]],
) -> jax.Array:
    has_tuple = any([isinstance(fec, tuple) for fec in food_energy_coef])
    if has_tuple:
        length = [len(fec) if isinstance(fec, tuple) else 1 for fec in food_energy_coef]
        lcm = math.lcm(*length)
        elements = []
        for fec in food_energy_coef:
            if isinstance(fec, tuple):
                elements.append(fec * (lcm // len(fec)))
            else:
                elements.append([fec] * lcm)
        return jnp.array(elements)
    else:
        return jnp.expand_dims(
            jnp.array(list(food_energy_coef)),
            axis=0,
        )


_MaybeLocatingFn = LocatingFn | str | tuple[str, ...]
_MaybeNumFn = FoodNumFn | str | tuple[str, ...]
_SensorFn = Callable[[StateDict], jax.Array]

_MOUTH_RANGE = Literal[
    "full",
    "front",
    "front-wide",
    "front-shifted",
    "front-shifted-wide",
    "right",
]


class CircleForaging(Env):
    def __init__(
        self,
        *,
        n_initial_agents: int = 6,
        n_max_agents: int = 100,
        n_max_foods: int = 40,
        n_food_sources: int = 1,
        food_num_fn: _MaybeNumFn | list[_MaybeNumFn] = "constant",
        food_loc_fn: _MaybeLocatingFn | list[_MaybeLocatingFn] = "gaussian",
        agent_loc_fn: LocatingFn | str | tuple[str, ...] = "uniform",
        food_energy_coef: Iterable[float | tuple[float, ...]] = (1.0,),
        food_color: Iterable[tuple] = (FOOD_COLOR,),
        xlim: tuple[float, float] = (0.0, 200.0),
        ylim: tuple[float, float] = (0.0, 200.0),
        env_radius: float = 120.0,
        env_shape: Literal["square", "circle"] = "square",
        obstacles: list[tuple[Vec2d, Vec2d]] | str = "none",
        newborn_loc: Literal["neighbor", "uniform"] = "neighbor",
        mouth_range: _MOUTH_RANGE = "front",
        neighbor_stddev: float = 40.0,
        n_agent_sensors: int = 16,
        n_tactile_bins: int = 6,
        tactile_shift: float = 0.0,
        sensor_length: float = 100.0,
        sensor_range: tuple[float, float] | SensorRange = SensorRange.WIDE,
        agent_radius: float = 10.0,
        food_radius: float = 4.0,
        foodloc_interval: int = 1000,
        fec_intervals: tuple[int, ...] = (1,),
        dt: float = 0.1,
        linear_damping: float = 0.8,
        angular_damping: float = 0.6,
        max_force: float = 40.0,
        min_force: float = -20.0,
        init_energy: float = 20.0,
        energy_capacity: float = 100.0,
        observe_food_label: bool = False,
        force_energy_consumption: float = 0.01 / 40.0,
        basic_energy_consumption: float = 0.0,
        energy_share_ratio: float = 0.4,
        foods_min_dist: float = 0.0,
        n_velocity_iter: int = 6,
        n_position_iter: int = 2,
        n_physics_iter: int = 5,
        max_place_attempts: int = 10,
        n_max_food_regen: int = 20,
        random_angle: bool = True,  # False when debugging/testing
        _n_additional_objs: int = 0,  # Used by child classes (e.g., predator)
    ) -> None:
        # Coordinate and range
        if env_shape == "square":
            self._coordinate = SquareCoordinate(xlim, ylim)
        elif env_shape == "circle":
            self._coordinate = CircleCoordinate((env_radius, env_radius), env_radius)
        else:
            raise ValueError(f"Unsupported env_shape {env_shape}")

        self._xlim, self._ylim = self._coordinate.bbox()
        self._x_range = self._xlim[1] - self._xlim[0]
        self._y_range = self._ylim[1] - self._ylim[0]
        # Food and body placing functions
        self._agent_radius = agent_radius
        self._food_radius = food_radius
        self._foodloc_interval = foodloc_interval
        self._n_food_sources = n_food_sources
        self._food_loc_fns, self._initial_foodloc_states = [], []
        self._food_energy_coef = _make_food_energy_coef_array(food_energy_coef)
        self._fec_intervals = jnp.array(fec_intervals, dtype=jnp.int32)
        self._food_num_fns, self._initial_foodnum_states = [], []
        self._foods_min_dist = foods_min_dist
        if n_food_sources > 1:
            assert isinstance(food_loc_fn, list | tuple)
            assert n_food_sources == len(food_loc_fn)
            assert isinstance(food_num_fn, list | tuple)
            assert n_food_sources == len(food_num_fn)
        else:
            food_loc_fn, food_num_fn = [food_loc_fn], [food_num_fn]  # type: ignore
        for maybe_loc_fn in food_loc_fn:  # type: ignore
            fn, state = self._make_food_loc_fn(maybe_loc_fn)
            self._food_loc_fns.append(fn)
            self._initial_foodloc_states.append(state)
        for maybe_num_fn in food_num_fn:  # type: ignore
            fn, state = self._make_food_num_fn(maybe_num_fn)
            self._food_num_fns.append(fn)
            self._initial_foodnum_states.append(state)
        self._agent_loc_fn, self._initial_agentloc_state = self._make_agent_loc_fn(
            agent_loc_fn
        )
        # Foraging
        if mouth_range == "full":
            self._foraging_indices = tuple(range(n_tactile_bins))
        elif mouth_range == "front":
            # Left and right \ /
            self._foraging_indices = 0, n_tactile_bins - 1
        elif mouth_range == "front-wide":
            # Leftx2 and rightx2 \\ //
            assert n_tactile_bins >= 4
            self._foraging_indices = 0, 1, n_tactile_bins - 2, n_tactile_bins - 1
        elif mouth_range == "front-shifted":
            # Left, center, and right \ | /
            # This should be used with shifted > 0 because there's no center by default
            assert n_tactile_bins >= 3
            self._foraging_indices = 0, n_tactile_bins - 2, n_tactile_bins - 1
        elif mouth_range == "front-shifted-wide":
            # Left x 2, center, and right \\ | //
            # This should be used with shifted > 0
            assert n_tactile_bins >= 5
            self._foraging_indices = (
                0,
                1,
                n_tactile_bins - 3,
                n_tactile_bins - 2,
                n_tactile_bins - 1,
            )
        elif mouth_range == "right":
            self._foraging_indices = (n_tactile_bins - 1,)
        else:
            raise ValueError(f"Unsupported mouth_range {mouth_range}")
        # Energy
        self._force_energy_consumption = force_energy_consumption
        self._basic_energy_consumption = basic_energy_consumption
        self._init_energy = init_energy
        self._energy_capacity = energy_capacity
        self._energy_share_ratio = energy_share_ratio
        # Initial numbers
        assert n_max_agents > n_initial_agents
        self._n_initial_foods = sum([num_fn.initial for num_fn in self._food_num_fns])
        assert n_max_foods >= self._n_initial_foods
        self._n_initial_agents = n_initial_agents
        self.n_max_agents = n_max_agents
        self._n_max_foods = n_max_foods
        self._max_place_attempts = max_place_attempts
        self._n_max_food_regen = n_max_food_regen
        self._random_angle = random_angle
        # Physics
        if isinstance(obstacles, str):
            obs_list = Obstacle(obstacles).as_list(self._x_range, self._y_range)
        else:
            obs_list = obstacles

        self._physics = self._make_physics(
            dt=dt,
            linear_damping=linear_damping,
            angular_damping=angular_damping,
            n_velocity_iter=n_velocity_iter,
            n_position_iter=n_position_iter,
            obstacles=obs_list,
        )
        self._agent_indices = jnp.arange(n_max_agents)
        self._food_indices = jnp.arange(n_max_foods)
        self._n_physics_iter = n_physics_iter
        # Obs
        self._n_sensors = n_agent_sensors
        self._n_tactile_bins = n_tactile_bins
        self._tactile_shift = (tactile_shift / 360.0) * 2.0 * jnp.pi
        del tactile_shift
        # Some cached constants
        act_p1 = Vec2d(0, agent_radius).rotated(np.pi * 0.75)
        act_p2 = Vec2d(0, agent_radius).rotated(-np.pi * 0.75)
        self._act_p1 = jnp.tile(jnp.array(act_p1), (self.n_max_agents, 1))
        self._act_p2 = jnp.tile(jnp.array(act_p2), (self.n_max_agents, 1))
        self._init_agent = jax.jit(
            functools.partial(
                place,
                n_trial=max_place_attempts,
                radius=self._agent_radius,
                coordinate=self._coordinate,
                loc_fn=self._agent_loc_fn,
                shaped=self._physics.shaped,
            )
        )

        self._place_food_fns = []
        for loc_fn in self._food_loc_fns:
            place_fn = jax.jit(
                functools.partial(
                    place_multi,
                    n_trial=n_max_food_regen,
                    radius=self._food_radius,
                    coordinate=self._coordinate,
                    loc_fn=loc_fn,
                    shaped=self._physics.shaped,
                )
            )
            self._place_food_fns.append(place_fn)

        if newborn_loc == "uniform":

            def place_newborn_uniform(
                state: LocatingState,
                stated: StateDict,
                key: chex.PRNGKey,
                _: jax.Array,
            ) -> tuple[jax.Array, jax.Array]:
                return place(
                    n_trial=self._max_place_attempts,
                    radius=self._agent_radius,
                    coordinate=self._coordinate,
                    loc_fn=self._agent_loc_fn,
                    shaped=self._physics.shaped,
                    loc_state=state,
                    key=key,
                    n_steps=0,
                    stated=stated,
                )

            self._place_newborn = jax.vmap(
                place_newborn_uniform,
                in_axes=(None, None, 0, None),
            )

        elif newborn_loc == "neighbor":

            def place_newborn_neighbor(
                state: LocatingState,
                stated: StateDict,
                key: chex.PRNGKey,
                agent_loc: jax.Array,
            ) -> tuple[jax.Array, jax.Array]:
                loc_fn = LocGaussian(
                    agent_loc,
                    jnp.ones_like(agent_loc) * neighbor_stddev,
                )

                return place(
                    n_trial=self._max_place_attempts,
                    radius=self._agent_radius,
                    coordinate=self._coordinate,
                    loc_fn=loc_fn,
                    shaped=self._physics.shaped,
                    loc_state=state,
                    key=key,
                    n_steps=0,
                    stated=stated,
                )

            self._place_newborn = jax.vmap(
                place_newborn_neighbor,
                in_axes=(None, None, 0, 0),
            )
        else:
            raise ValueError(f"Invalid newborn_loc: {newborn_loc}")
        if isinstance(sensor_range, SensorRange | str):
            self._sensor_range_tuple = SensorRange(sensor_range).as_tuple()
        else:
            self._sensor_range_tuple = sensor_range
        self._sensor_length = sensor_length

        self._sensor_obs = self._make_sensor_fn(observe_food_label)

        if observe_food_label:
            assert self._n_food_sources > 1, (
                "n_food_sources should be larager than 1 to include food label obs"
            )

            self._food_tactile = lambda labels, s1, s2, cmat: _food_tactile_with_labels(
                self._n_tactile_bins,
                self._n_food_sources,
                labels,
                s1,
                s2,
                cmat,
                shift=self._tactile_shift,
            )
            self._n_obj = N_OBJECTS + self._n_food_sources - 1 + _n_additional_objs

        else:
            self._food_tactile = lambda _, s1, s2, cmat: get_tactile(
                self._n_tactile_bins,
                s1,
                s2,
                cmat,
                shift=self._tactile_shift,
            )
            self._n_obj = N_OBJECTS + _n_additional_objs

        # Spaces
        self.act_space = BoxSpace(low=min_force, high=max_force, shape=(2,))
        self.obs_space = NamedTupleSpace(
            CFObs,
            sensor=BoxSpace(low=0.0, high=1.0, shape=(n_agent_sensors, self._n_obj)),
            collision=BoxSpace(low=0.0, high=1.0, shape=(self._n_obj, n_tactile_bins)),
            velocity=BoxSpace(low=-MAX_VELOCITY, high=MAX_VELOCITY, shape=(2,)),
            angle=BoxSpace(low=-2 * np.pi, high=2 * np.pi, shape=()),
            angular_velocity=BoxSpace(low=-np.pi / 10, high=np.pi / 10, shape=()),
            energy=BoxSpace(low=0.0, high=energy_capacity, shape=()),
        )

        # For visualization
        self._food_color = np.array(list(food_color))

        @jax.jit
        def get_sensors_for_vis(stated: StateDict) -> tuple[jax.Array, jax.Array]:
            return _get_sensors(
                state=stated.circle,
                shape=self._physics.shaped.circle,
                n_sensors=n_agent_sensors,
                sensor_range=self._sensor_range_tuple,
                sensor_length=sensor_length,
            )

        self._get_sensors_for_vis = get_sensors_for_vis

        # Sensor index
        self._sensor_index = 0

    @staticmethod
    def _make_food_num_fn(
        food_num_fn: str | tuple | FoodNumFn,
    ) -> tuple[FoodNumFn, FoodNumState]:
        return _get_num_or_loc_fn(
            food_num_fn,
            FoodNum,  # type: ignore
            {"constant": (10,), "linear": (10, 0.01), "logistic": (8, 0.01, 12)},
        )

    def _make_food_loc_fn(
        self,
        food_loc_fn: str | tuple | LocatingFn,
    ) -> tuple[LocatingFn, LocatingState]:
        return _get_num_or_loc_fn(
            food_loc_fn,
            Locating,  # type: ignore
            {
                "gaussian": (
                    (self._xlim[1] * 0.75, self._ylim[1] * 0.75),
                    (self._x_range * 0.1, self._y_range * 0.1),
                ),
                "gaussian-mixture": (
                    [0.5, 0.5],
                    [
                        (self._xlim[1] * 0.75, self._ylim[1] * 0.75),
                        (self._xlim[1] * 0.25, self._ylim[1] * 0.75),
                    ],
                    [(self._x_range * 0.1, self._y_range * 0.1)] * 2,
                ),
                "switching": (
                    self._foodloc_interval,
                    (
                        "gaussian",
                        (self._xlim[1] * 0.75, self._ylim[1] * 0.75),
                        (self._x_range * 0.1, self._y_range * 0.1),
                    ),
                    (
                        "gaussian",
                        (self._xlim[1] * 0.25, self._ylim[1] * 0.75),
                        (self._x_range * 0.1, self._y_range * 0.1),
                    ),
                ),
                "uniform": (self._coordinate,),
            },
            {
                "uniform-linear": (self._coordinate,),
            },
        )

    def _make_agent_loc_fn(
        self,
        init_loc_fn: str | tuple | LocatingFn,
    ) -> tuple[LocatingFn, LocatingState]:
        return _get_num_or_loc_fn(
            init_loc_fn,
            Locating,  # type: ignore
            {
                "gaussian": (
                    (self._xlim[1] * 0.25, self._ylim[1] * 0.25),
                    (self._x_range * 0.3, self._y_range * 0.3),
                ),
                "uniform": (self._coordinate,),
            },
        )

    def _get_selected_sensor(
        self,
        stated: StateDict,
        index: int,
    ) -> tuple[jax.Array, jax.Array]:
        p1, p2 = self._get_sensors_for_vis(stated)
        from_ = index * self._n_sensors
        to = (index + 1) * self._n_sensors
        zeros = jnp.ones_like(p1)
        p1 = zeros.at[from_:to].add(p1[from_:to])
        p2 = zeros.at[from_:to].add(p2[from_:to])
        return p1, p2

    def _make_sensor_fn(self, observe_food_label: bool) -> _SensorFn:
        if observe_food_label:
            return jax.jit(
                functools.partial(
                    get_sensor_obs,
                    shaped=self._physics.shaped,
                    n_sensors=self._n_sensors,
                    sensor_range=self._sensor_range_tuple,
                    sensor_length=self._sensor_length,
                    n_food_labels=self._n_food_sources,
                )
            )
        else:
            return jax.jit(
                functools.partial(
                    get_sensor_obs,
                    shaped=self._physics.shaped,
                    n_sensors=self._n_sensors,
                    sensor_range=self._sensor_range_tuple,
                    sensor_length=self._sensor_length,
                    n_food_labels=None,
                )
            )

    def step(
        self,
        state: CFState[Status],
        action: ArrayLike,
    ) -> tuple[CFState[Status], TimeStep[CFObs]]:
        # Add force
        act = jax.vmap(self.act_space.clip)(jnp.array(action))
        f1_raw = jax.lax.slice_in_dim(act, 0, 1, axis=-1)
        f2_raw = jax.lax.slice_in_dim(act, 1, 2, axis=-1)
        f1 = jnp.concatenate((jnp.zeros_like(f1_raw), f1_raw), axis=1)
        f2 = jnp.concatenate((jnp.zeros_like(f2_raw), f2_raw), axis=1)
        circle = state.physics.circle
        circle = circle.apply_force_local(self._act_p1, f1)
        circle = circle.apply_force_local(self._act_p2, f2)
        stated = replace(state.physics, circle=circle)
        # Step physics simulator
        stated, solver, nstep_contacts = nstep(
            self._n_physics_iter,
            self._physics,
            stated,
            state.solver,
        )
        # Gather circle contacts
        contacts = jnp.max(nstep_contacts, axis=0)
        c2c = self._physics.get_contact_mat("circle", "circle", contacts)
        c2sc = self._physics.get_contact_mat("circle", "static_circle", contacts)
        seg2c = self._physics.get_contact_mat("segment", "circle", contacts)
        # Get tactile obs
        food_tactile, ft_raw = self._food_tactile(
            stated.static_circle.label,
            stated.circle,
            stated.static_circle,
            c2sc,
        )
        ag_tactile, _ = get_tactile(
            self._n_tactile_bins,
            stated.circle,
            stated.circle,
            c2c,
            shift=self._tactile_shift,
        )
        wall_tactile, _ = get_tactile(
            self._n_tactile_bins,
            stated.circle,
            stated.segment,
            seg2c.transpose(),
            shift=self._tactile_shift,
        )
        collision = jnp.concatenate(
            (ag_tactile > 0, food_tactile > 0, wall_tactile > 0),
            axis=1,
        )
        # Gather sensor obs
        sensor_obs = self._sensor_obs(stated=stated)  # type: ignore
        # energy_delta = food - coef * |force|
        force_norm = jnp.sqrt(f1_raw**2 + f2_raw**2).ravel()
        energy_consumption = (
            self._force_energy_consumption * force_norm + self._basic_energy_consumption
        )
        n_ate = jnp.sum(food_tactile[:, :, self._foraging_indices], axis=-1)
        energy_gain = jnp.sum(n_ate * self._food_energy_coef, axis=1)
        energy_delta = energy_gain - energy_consumption
        # Remove and regenerate foods
        key, food_key = jax.random.split(state.key)
        eaten = jnp.max(ft_raw[:, :, :, self._foraging_indices], axis=(0, 3)) > 0
        stated, food_num, food_loc, n_regen = self._remove_and_regenerate_foods(
            food_key,
            eaten,  # (N_FOOD, N_LABEL)
            stated,
            state.step,
            state.food_num,
            state.food_loc,
        )
        status = state.status.update(
            energy_delta=energy_delta,
            capacity=self._energy_capacity,
        )
        # Construct obs
        obs = CFObs(
            sensor=sensor_obs.reshape(-1, self._n_sensors, self._n_obj),
            collision=collision,
            angle=stated.circle.p.angle,
            velocity=stated.circle.v.xy,
            angular_velocity=stated.circle.v.angle,
            energy=status.energy,
        )
        timestep = TimeStep(
            encount=c2c,
            obs=obs,
            info={
                "energy_gain": energy_gain,
                "energy_consumption": energy_consumption,
                "n_food_regenerated": n_regen,
                "n_food_eaten": jnp.sum(eaten, axis=0),  # (N_LABEL,)
                "n_ate_food": n_ate,  # (N_AGENT, N_LABEL)
            },
        )
        state = CFState(
            physics=stated,
            solver=solver,
            food_num=food_num,
            agent_loc=state.agent_loc,
            food_loc=food_loc,
            key=key,
            step=state.step + 1,
            unique_id=state.unique_id,
            status=status.step(state.unique_id.is_active()),
            n_born_agents=state.n_born_agents,
        )
        return state, timestep

    def activate(
        self,
        state: CFState[Status],
        is_parent: jax.Array,
    ) -> tuple[CFState, jax.Array]:
        N = self.n_max_agents
        circle = state.physics.circle
        keys = jax.random.split(state.key, N + 2)
        new_xy, ok = self._place_newborn(
            state.agent_loc,
            state.physics,
            keys[2:],
            circle.p.xy,
        )
        is_possible_parent = jnp.logical_and(
            is_parent,
            jnp.logical_and(circle.is_active, ok),
        )
        is_replaced = _first_n_true(
            jnp.logical_not(circle.is_active),
            jnp.sum(is_possible_parent),
        )
        is_parent = _first_n_true(is_possible_parent, jnp.sum(is_replaced))
        # parent_indices := nonzero_indices(parents) + (N, N, N, ....)
        parent_indices = _nonzero(is_parent, N)
        # empty_indices := nonzero_indices(not(is_active)) + (N, N, N, ....)
        replaced_indices = _nonzero(is_replaced, N)
        # To use .at[].add, append (0, 0) to sampled xy
        new_xy_with_sentinel = jnp.concatenate((new_xy, jnp.zeros((1, 2))))
        xy = circle.p.xy.at[replaced_indices].add(new_xy_with_sentinel[parent_indices])
        if self._random_angle:
            new_angle = jax.random.uniform(keys[1]) * jnp.pi * 2.0
            angle = jnp.where(is_replaced, new_angle, circle.p.angle)
        else:
            angle = jnp.where(is_replaced, 0.0, circle.p.angle)
        p = Position(angle=angle, xy=xy)
        is_active = jnp.logical_or(is_replaced, circle.is_active)
        physics = replace(
            state.physics,
            circle=replace(circle, p=p, is_active=is_active),
        )
        unique_id = state.unique_id.activate(is_replaced)
        status = state.status.activate(
            self._energy_share_ratio,
            replaced_indices,
            parent_indices,
        )
        n_children = jnp.sum(is_replaced)
        new_state = replace(
            state,
            physics=physics,
            unique_id=unique_id,
            status=status,
            agent_loc=state.agent_loc.increment(n_children),
            n_born_agents=state.n_born_agents + n_children,
            key=keys[0],
        )
        empty_id = jnp.ones_like(state.unique_id.unique_id) * -1
        unique_id_with_sentinel = jnp.concatenate(
            (state.unique_id.unique_id, jnp.zeros(1, dtype=jnp.int32))
        )
        parent_id = empty_id.at[replaced_indices].set(
            unique_id_with_sentinel[parent_indices]
        )
        return new_state, parent_id

    def deactivate(self, state: CFState, flag: jax.Array) -> CFState[Status]:
        expanded_flag = jnp.expand_dims(flag, axis=1)
        p_xy = jnp.where(expanded_flag, NOWHERE, state.physics.circle.p.xy)
        p = replace(state.physics.circle.p, xy=p_xy)
        v_xy = jnp.where(expanded_flag, 0.0, state.physics.circle.v.xy)
        v_angle = jnp.where(flag, 0.0, state.physics.circle.v.angle)
        v = Velocity(angle=v_angle, xy=v_xy)
        is_active = jnp.where(flag, False, state.physics.circle.is_active)
        circle = replace(state.physics.circle, p=p, v=v, is_active=is_active)
        physics = replace(state.physics, circle=circle)
        unique_id = state.unique_id.deactivate(flag)
        status = state.status.deactivate(flag)
        return replace(state, physics=physics, unique_id=unique_id, status=status)

    def reset(self, key: chex.PRNGKey) -> tuple[CFState[Status], TimeStep[CFObs]]:
        physics, agent_loc, food_loc, food_num = self._initialize_physics_state(key)
        N = self.n_max_agents
        n_agents = jnp.sum(physics.circle.is_active)
        unique_id = init_uniqueid(int(n_agents), N)
        status = init_status(N, self._init_energy)
        state = CFState(
            physics=physics,
            solver=self._physics.init_solver(),
            agent_loc=agent_loc,
            food_loc=food_loc,
            food_num=food_num,
            key=key,
            step=jnp.array(0, dtype=jnp.int32),
            unique_id=unique_id,
            status=status,
            n_born_agents=n_agents,
        )
        sensor_obs = self._sensor_obs(stated=physics)  # type: ignore
        obs = CFObs(
            sensor=sensor_obs.reshape(-1, self._n_sensors, self._n_obj),
            collision=jnp.zeros((N, self._n_obj, self._n_tactile_bins), dtype=bool),
            angle=physics.circle.p.angle,
            velocity=physics.circle.v.xy,
            angular_velocity=physics.circle.v.angle,
            energy=state.status.energy,
        )
        # They shouldn't encount now
        timestep = TimeStep(encount=jnp.zeros((N, N), dtype=bool), obs=obs)
        return state, timestep

    def _initialize_physics_state(
        self,
        key: chex.PRNGKey,
    ) -> tuple[StateDict, LocatingState, list[LocatingState], list[FoodNumState]]:
        stated = self._physics.shaped.zeros_state()
        assert stated.circle is not None
        # Move all circle to the invisiable area
        stated = stated.nested_replace(
            "circle.p.xy",
            jnp.ones_like(stated.circle.p.xy) * NOWHERE,
        )
        stated = stated.nested_replace(
            "static_circle.p.xy",
            jnp.ones_like(stated.static_circle.p.xy) * NOWHERE,
        )

        key, *agent_keys = jax.random.split(key, self._n_initial_agents + 1)
        n_agents = 0
        agentloc_state = self._initial_agentloc_state
        is_active = []
        for i, key in enumerate(agent_keys):
            xy, ok = self._init_agent(
                loc_state=agentloc_state,
                key=key,
                n_steps=i,
                stated=stated,
            )
            if ok:
                stated = stated.nested_replace(
                    "circle.p.xy",
                    stated.circle.p.xy.at[i].set(xy),
                )
                agentloc_state = agentloc_state.increment()
                n_agents += 1
                is_active.append(ok)

        if n_agents < self._n_initial_agents:
            diff = self._n_initial_agents - n_agents
            warnings.warn(f"Failed to place {diff} agents!", stacklevel=1)

        # Set is_active
        is_active_c = jnp.concatenate(
            (
                jnp.array(is_active),
                jnp.zeros(self.n_max_agents - n_agents, dtype=bool),
            )
        )
        # Fill 0 for food
        is_active_s = jnp.zeros(self._n_max_foods, dtype=bool)
        stated = stated.nested_replace("circle.is_active", is_active_c)
        stated = stated.nested_replace("static_circle.is_active", is_active_s)

        if self._random_angle:
            key, angle_key = jax.random.split(key)
            angle = jax.random.uniform(
                angle_key,
                shape=stated.circle.p.angle.shape,
                maxval=2.0 * jnp.pi,
            )
            stated = stated.nested_replace("circle.p.angle", angle)

        food_failed = 0
        foodloc_states = [s for s in self._initial_foodloc_states]
        foodnum_states = [s for s in self._initial_foodnum_states]
        for i, food_key_i in enumerate(jax.random.split(key, self._n_food_sources)):
            n_initial = self._food_num_fns[i].initial
            xy, ok = self._place_food_fns[i](
                loc_state=foodloc_states[i],
                n_max_placement=n_initial,
                key=food_key_i,
                n_steps=i,
                stated=stated,
            )
            # if foods_min_dist is given, compute distances to 'other' foods and
            # reject the posision if it's too close
            if self._foods_min_dist > 0.0:
                ok = ok & check_points_are_far_from_other_foods(
                    self._foods_min_dist,
                    i,
                    xy,
                    stated,
                )
            n = jnp.sum(ok)
            is_active = stated.static_circle.is_active
            place = jax.jit(_first_n_true)(jnp.logical_not(is_active), n)
            stated = stated.nested_replace(
                "static_circle.p.xy",
                stated.static_circle.p.xy.at[place].set(xy[ok]),
            )
            stated = stated.nested_replace(
                "static_circle.is_active",
                jnp.logical_or(place, is_active),
            )
            # Set food label
            stated = stated.nested_replace(
                "static_circle.label",
                stated.static_circle.label.at[place].set(i),
            )
            # Set is_active
            foodloc_states[i] = foodloc_states[i].increment(n)
            foodnum_states[i] = foodnum_states[i].recover(n)
            food_failed += n_initial - n

        if food_failed > 0:
            warnings.warn(f"Failed to place {food_failed} foods!", stacklevel=1)

        return stated, agentloc_state, foodloc_states, foodnum_states

    def _remove_and_regenerate_foods(
        self,
        old_key: chex.PRNGKey,
        eaten_per_source: jax.Array,
        sd: StateDict,
        n_steps: jax.Array,
        food_num_states: list[FoodNumState],
        food_loc_states: list[LocatingState],
    ) -> tuple[StateDict, list[FoodNumState], list[LocatingState], jax.Array]:
        eaten = jnp.sum(eaten_per_source, axis=1) > 0
        # Remove foods
        xy = jnp.where(
            jnp.expand_dims(eaten, axis=1),
            jnp.ones_like(sd.static_circle.p.xy) * NOWHERE,
            sd.static_circle.p.xy,
        )
        is_active = jnp.logical_and(sd.static_circle.is_active, jnp.logical_not(eaten))
        n_eaten_per_source = jnp.sum(eaten_per_source, axis=0)
        sc = sd.static_circle
        # Regenerate food for each source
        n_generated_foods = jnp.zeros(self._n_food_sources, dtype=jnp.int32)
        keys = jax.random.split(old_key, self._n_food_sources)
        for i, key in enumerate(keys):
            food_num_states[i] = food_num_states[i].eaten(n_eaten_per_source[i])
            food_num = self._food_num_fns[i](n_steps, food_num_states[i])
            food_loc = food_loc_states[i]
            # (N_MAX_REGEN, 2), (N_MAX_REGEN,)
            new_food_xy, ok = self._place_food_fns[i](
                loc_state=food_loc,
                n_max_placement=food_num.n_max_recover(),
                key=key,
                n_steps=n_steps,
                stated=sd,
            )
            if self._foods_min_dist > 0.0:
                ok = ok & check_points_are_far_from_other_foods(
                    self._foods_min_dist,
                    i,
                    new_food_xy,
                    sd,
                )
            place = first_to_nth_true(jnp.logical_not(is_active), jnp.sum(ok))
            xy = _set_b2a(xy, place, new_food_xy, ok)
            is_active = jnp.logical_or(is_active, place)
            p = replace(sc.p, xy=xy)
            label = jnp.where(place, i, sc.label)
            sc = replace(sc, p=p, is_active=is_active, label=label)
            incr = jnp.sum(place)
            food_num_states[i] = food_num.recover(incr)
            food_loc_states[i] = food_loc.increment(incr)
            n_generated_foods = n_generated_foods.at[i].add(incr)
        return (
            replace(sd, static_circle=sc),
            food_num_states,
            food_loc_states,
            n_generated_foods,
        )

    def _make_physics(
        self,
        dt: float,
        linear_damping: float,
        angular_damping: float,
        n_velocity_iter: int,
        n_position_iter: int,
        obstacles: Iterable[tuple[Vec2d, Vec2d]] = (),
    ) -> Physics:
        builder = _make_physics_impl(
            dt=dt,
            coordinate=self._coordinate,
            linear_damping=linear_damping,
            angular_damping=angular_damping,
            n_velocity_iter=n_velocity_iter,
            n_position_iter=n_position_iter,
            n_max_agents=self.n_max_agents,
            n_max_foods=self._n_max_foods,
            agent_radius=self._agent_radius,
            food_radius=self._food_radius,
            obstacles=obstacles,
        )
        return builder.build()

    def visualizer(
        self,
        state: CFState[Status],
        figsize: tuple[float, float] | None = None,
        sensor_index: int | None = None,
        no_sensor: bool = False,
        backend: str = "pyglet",
        partial_range_x: float | None = None,
        partial_range_y: float | None = None,
        **kwargs,
    ) -> Visualizer[StateDict]:
        """Create a visualizer for the environment"""
        from emevo.environments import moderngl_vis

        if sensor_index is not None:
            self._sensor_index = sensor_index

        if sensor_index is None:
            sensor_fn = self._get_sensors_for_vis
        else:

            def sensor_fn(stated: StateDict) -> tuple[jax.Array, jax.Array]:
                return self._get_selected_sensor(stated, self._sensor_index)

        if partial_range_x is None:
            x_range = self._x_range
        else:
            x_range = partial_range_x

        if partial_range_y is None:
            y_range = self._y_range
        else:
            y_range = partial_range_y

        return moderngl_vis.MglVisualizer(
            x_range=x_range,
            y_range=y_range,
            space=self._physics,
            stated=state.physics,
            sc_color=self._food_color,
            figsize=figsize,
            backend=backend,
            sensor_fn=None if no_sensor else sensor_fn,  # type: ignore
            **kwargs,
        )<|MERGE_RESOLUTION|>--- conflicted
+++ resolved
@@ -13,30 +13,6 @@
 import jax.numpy as jnp
 import numpy as np
 from jax.typing import ArrayLike
-<<<<<<< HEAD
-=======
-from phyjax2d import (
-    Circle,
-    Color,
-    Position,
-    ShapeDict,
-)
-from phyjax2d import Space as Physics
-from phyjax2d import (
-    SpaceBuilder,
-    State,
-    StateDict,
-    Vec2d,
-    Velocity,
-    VelocitySolver,
-    circle_raycast,
-    get_relative_angle,
-    make_approx_circle,
-    make_square_segments,
-    segment_raycast,
-)
-from phyjax2d import step as physics_step
->>>>>>> cac55d2b
 
 from emevo.env import (
     Env,
@@ -62,7 +38,12 @@
     place,
     place_multi,
 )
-from emevo.phyjax2d import Circle, Color, Position, ShapeDict
+from emevo.phyjax2d import (
+    Circle,
+    Color,
+    Position,
+    ShapeDict,
+)
 from emevo.phyjax2d import Space as Physics
 from emevo.phyjax2d import (
     SpaceBuilder,
