from __future__ import annotations

import functools
import warnings
from collections.abc import Iterable
from dataclasses import replace
from typing import Any

import chex
import jax
import jax.numpy as jnp
from jax.typing import ArrayLike
<<<<<<< HEAD
=======
from phyjax2d import (
    Color,
    ShapeDict,
)
from phyjax2d import Space as Physics
from phyjax2d import (
    StateDict,
    Vec2d,
    circle_raycast,
    segment_raycast,
    thin_polygon_raycast,
)
>>>>>>> fd2b6081

from emevo.env import Status, TimeStep
from emevo.environments.circle_foraging import (
    NOWHERE,
    CFObs,
    CFState,
    CircleForaging,
    _first_n_true,
    _get_sensors,
    _make_physics_impl,
    _SensorFn,
    get_tactile,
    nstep,
)
from emevo.environments.env_utils import FoodNumState, LocatingState
from emevo.phyjax2d import Color, ShapeDict
from emevo.phyjax2d import Space as Physics
from emevo.phyjax2d import (
    StateDict,
    Vec2d,
    circle_raycast,
    segment_raycast,
    thin_polygon_raycast,
)

Self = Any
OBSTACLE_COLOR: Color = Color(2, 204, 254)


def _observe_closest(
    shaped: ShapeDict,
    p1: jax.Array,
    p2: jax.Array,
    stated: StateDict,
) -> jax.Array:
    rc = circle_raycast(0.0, 1.0, p1, p2, shaped.circle, stated.circle)
    to_c = jnp.where(rc.hit, 1.0 - rc.fraction, -1.0)
    rc = circle_raycast(0.0, 1.0, p1, p2, shaped.static_circle, stated.static_circle)
    to_sc = jnp.where(rc.hit, 1.0 - rc.fraction, -1.0)
    rc = segment_raycast(1.0, p1, p2, shaped.segment, stated.segment)
    to_seg = jnp.where(rc.hit, 1.0 - rc.fraction, -1.0)
    rc = thin_polygon_raycast(
        1.0,
        p1,
        p2,
        shaped.static_triangle,
        stated.static_triangle,
    )
    to_tri = jnp.where(rc.hit, 1.0 - rc.fraction, -1.0)
    obs = jnp.concatenate(
        jax.tree_util.tree_map(
            lambda arr: jnp.max(arr, keepdims=True),
            (to_c, to_sc, to_seg, to_tri),
        ),
    )
    return jnp.where(obs == jnp.max(obs, axis=-1, keepdims=True), obs, -1.0)


_vmap_obs_closest = jax.vmap(_observe_closest, in_axes=(None, 0, 0, None))


def get_sensor_obs(
    shaped: ShapeDict,
    n_sensors: int,
    sensor_range: tuple[float, float],
    sensor_length: float,
    n_food_labels: int | None,
    stated: StateDict,
) -> jax.Array:
    assert stated.circle is not None
    p1, p2 = _get_sensors(
        shaped.circle,
        n_sensors,
        sensor_range,
        sensor_length,
        stated.circle,
    )
    if n_food_labels is None:
        return _vmap_obs_closest(shaped, p1, p2, stated)
    else:
        # TODO: Food label
        return _vmap_obs_closest(shaped, p1, p2, stated)


class CircleForagingWithObstacle(CircleForaging):
    def __init__(
        self,
        obstacle_damage: float = 10.0,
        n_obstacles: int = 4,
        obstacle_size: float = 20.0,
        obstacle_schedule: list[tuple[int, int]] | None = None,
        **kwargs,
    ) -> None:
        self._obstacle_damage = obstacle_damage
        self._n_obstacles = n_obstacles
        self._obstacle_size = obstacle_size
        super().__init__(**kwargs, _n_additional_objs=1)
        xlim, ylim = self._coordinate.bbox()
        xlen, ylen = xlim[1] - xlim[0], ylim[1] - ylim[0]
        n_hol_blocks = xlen // obstacle_size
        n_vert_blocks = ylen // obstacle_size
        n_max_obstacles = n_hol_blocks * n_vert_blocks
        assert (
            n_obstacles <= n_max_obstacles
        ), f"Too many obstacles! Max: {n_max_obstacles}, Current: {n_obstacles}"
        self._n_hol_blocks = n_hol_blocks
        self._n_vert_blocks = n_vert_blocks
        self._hol_block_size = xlen / n_hol_blocks
        self._vert_block_size = ylen / n_vert_blocks
        if obstacle_schedule is None:
            # Use quite large value here so that index == 0
            self._obstacle_schedule = jnp.array([2**30])
            self._obstacle_damage_cand = [
                jnp.ones(self._n_obstacles) * self._obstacle_damage
            ]
        else:
            self._obstacle_schedule = jnp.array(
                [threshold for threshold, _ in obstacle_schedule] + [2**30]
            )
            obstacle_damage_cand = []
            for _, n_damage_array in obstacle_schedule:
                cand = jnp.concatenate(
                    (
                        jnp.ones(n_damage_array) * self._obstacle_damage,
                        jnp.zeros(self._n_obstacles - n_damage_array),
                    ),
                )
                obstacle_damage_cand.append(cand)
            # Sentinel
            obstacle_damage_cand.append(
                jnp.ones(self._n_obstacles) * self._obstacle_damage
            )
            self._obstacle_damage_cand = jnp.stack(obstacle_damage_cand)

    def _activate_obstacles(self, step: jax.Array) -> jax.Array:
        index = jnp.searchsorted(self._obstacle_schedule, step)
        return self._obstacle_damage_cand[index]

    def step(
        self,
        state: CFState[Status],
        action: ArrayLike,
    ) -> tuple[CFState[Status], TimeStep[CFObs]]:
        # Add force
        act = jax.vmap(self.act_space.clip)(jnp.array(action))
        f1_raw = jax.lax.slice_in_dim(act, 0, 1, axis=-1)
        f2_raw = jax.lax.slice_in_dim(act, 1, 2, axis=-1)
        f1 = jnp.concatenate((jnp.zeros_like(f1_raw), f1_raw), axis=1)
        f2 = jnp.concatenate((jnp.zeros_like(f2_raw), f2_raw), axis=1)
        circle = state.physics.circle
        circle = circle.apply_force_local(self._act_p1, f1)
        circle = circle.apply_force_local(self._act_p2, f2)
        stated = replace(state.physics, circle=circle)
        # Step physics simulator
        stated, solver, nstep_contacts = nstep(
            self._n_physics_iter,
            self._physics,
            stated,
            state.solver,
        )
        # Gather circle contacts
        contacts = jnp.max(nstep_contacts, axis=0)
        c2c = self._physics.get_contact_mat("circle", "circle", contacts)
        c2sc = self._physics.get_contact_mat("circle", "static_circle", contacts)
        seg2c = self._physics.get_contact_mat("segment", "circle", contacts)
        tri2c = self._physics.get_contact_mat("static_triangle", "circle", contacts)
        # Get tactile obs
        food_tactile, ft_raw = self._food_tactile(
            stated.static_circle.label,
            stated.circle,
            stated.static_circle,
            c2sc,
        )
        ag_tactile, _ = get_tactile(
            self._n_tactile_bins,
            stated.circle,
            stated.circle,
            c2c,
            shift=self._tactile_shift,
        )
        wall_tactile, _ = get_tactile(
            self._n_tactile_bins,
            stated.circle,
            stated.segment,
            seg2c.transpose(),
            shift=self._tactile_shift,
        )
        obs_tactile, obs_tactile_raw = get_tactile(
            self._n_tactile_bins,
            stated.circle,
            stated.static_triangle,
            tri2c.transpose(),
            shift=self._tactile_shift,
        )
        collision = jnp.concatenate(
            (ag_tactile > 0, food_tactile > 0, wall_tactile > 0, obs_tactile > 0),
            axis=1,
        )
        # Gather sensor obs
        sensor_obs = self._sensor_obs(stated=stated)  # type: ignore
        # energy_delta = food - coef * |force| - obstacle_damage * obs_tactile
        force_norm = jnp.sqrt(f1_raw**2 + f2_raw**2).ravel()
        energy_consumption = (
            self._force_energy_consumption * force_norm + self._basic_energy_consumption
        )
        damage_array = self._activate_obstacles(state.step)
        damage = jnp.einsum("abcd,b->a", obs_tactile_raw, damage_array)
        n_ate = jnp.sum(food_tactile[:, :, self._foraging_indices], axis=-1)
        energy_gain = jnp.sum(n_ate * self._food_energy_coef, axis=1)
        energy_delta = energy_gain - energy_consumption - damage
        # Remove and regenerate foods
        key, food_key = jax.random.split(state.key)
        eaten = jnp.max(ft_raw[:, :, :, self._foraging_indices], axis=(0, 3)) > 0
        stated, food_num, food_loc, n_regen = self._remove_and_regenerate_foods(
            food_key,
            eaten,  # (N_FOOD, N_LABEL)
            stated,
            state.step,
            state.food_num,
            state.food_loc,
        )
        status = state.status.update(
            energy_delta=energy_delta,
            capacity=self._energy_capacity,
        )
        # Construct obs
        obs = CFObs(
            sensor=sensor_obs.reshape(-1, self._n_sensors, self._n_obj),
            collision=collision,
            angle=stated.circle.p.angle,
            velocity=stated.circle.v.xy,
            angular_velocity=stated.circle.v.angle,
            energy=status.energy,
        )
        timestep = TimeStep(
            encount=c2c,
            obs=obs,
            info={
                "energy_gain": energy_gain,
                "energy_consumption": energy_consumption,
                "obstacle_damage": damage,
                "n_food_regenerated": n_regen,
                "n_food_eaten": jnp.sum(eaten, axis=0),  # (N_LABEL,)
                "n_ate_food": n_ate,  # (N_AGENT, N_LABEL)
            },
        )
        state = CFState(
            physics=stated,
            solver=solver,
            food_num=food_num,
            agent_loc=state.agent_loc,
            food_loc=food_loc,
            key=key,
            step=state.step + 1,
            unique_id=state.unique_id,
            status=status.step(state.unique_id.is_active()),
            n_born_agents=state.n_born_agents,
        )
        return state, timestep

    def _make_sensor_fn(self, observe_food_label: bool) -> _SensorFn:
        if observe_food_label:
            raise AssertionError("unsupported")
        else:
            return jax.jit(
                functools.partial(
                    get_sensor_obs,
                    shaped=self._physics.shaped,
                    n_sensors=self._n_sensors,
                    sensor_range=self._sensor_range_tuple,
                    sensor_length=self._sensor_length,
                    n_food_labels=None,
                )
            )

    def _make_physics(
        self,
        dt: float,
        linear_damping: float,
        angular_damping: float,
        n_velocity_iter: int,
        n_position_iter: int,
        obstacles: Iterable[tuple[Vec2d, Vec2d]] = (),
    ) -> Physics:
        builder = _make_physics_impl(
            dt=dt,
            coordinate=self._coordinate,
            linear_damping=linear_damping,
            angular_damping=angular_damping,
            n_velocity_iter=n_velocity_iter,
            n_position_iter=n_position_iter,
            n_max_agents=self.n_max_agents,
            n_max_foods=self._n_max_foods,
            agent_radius=self._agent_radius,
            food_radius=self._food_radius,
            obstacles=obstacles,
        )
        # Radius of the inner circle
        r = (3**0.5) / 6 * self._obstacle_size
        a = Vec2d(self._obstacle_size * 0.5, -r)
        b = Vec2d(0.0, r * 2.0)
        c = Vec2d(-self._obstacle_size * 0.5, -r)
        triangle = [a, b, c]
        for _ in range(self._n_obstacles):
            builder.add_polygon(
                points=triangle,
                friction=0.6,
                elasticity=0.6,
                is_static=True,
                color=OBSTACLE_COLOR,
            )
        return builder.build()

    def _initialize_physics_state(
        self,
        key: chex.PRNGKey,
    ) -> tuple[StateDict, LocatingState, list[LocatingState], list[FoodNumState]]:
        stated = self._physics.shaped.zeros_state()
        assert stated.circle is not None
        # Move all circle to the invisiable area
        stated = stated.nested_replace(
            "circle.p.xy",
            jnp.ones_like(stated.circle.p.xy) * NOWHERE,
        )
        stated = stated.nested_replace(
            "static_circle.p.xy",
            jnp.ones_like(stated.static_circle.p.xy) * NOWHERE,
        )

        # Place obstacles
        key, obstacle_place_key, obstacle_angle_key = jax.random.split(key, 3)
        block_indices = jax.random.choice(
            obstacle_place_key,
            self._n_hol_blocks * self._n_vert_blocks,
            shape=(self._n_obstacles,),
            replace=False,
        )
        obs_x_indices = block_indices % self._n_hol_blocks
        obs_y_indices = block_indices // self._n_hol_blocks
        obs_x = obs_x_indices * self._hol_block_size + self._hol_block_size * 0.5
        obs_y = obs_y_indices * self._vert_block_size + self._vert_block_size * 0.5
        stated = stated.nested_replace(
            "static_triangle.p.xy",
            jnp.stack((obs_x, obs_y), axis=1),
        )
        stated = stated.nested_replace(
            "static_triangle.p.angle",
            jax.random.uniform(obstacle_angle_key, shape=(self._n_obstacles,)),
        )
        # Place agents
        key, *agent_keys = jax.random.split(key, self._n_initial_agents + 1)
        n_agents = 0
        agentloc_state = self._initial_agentloc_state
        is_active = []
        for i, key in enumerate(agent_keys):
            xy, ok = self._init_agent(
                loc_state=agentloc_state,
                key=key,
                n_steps=i,
                stated=stated,
            )
            if ok:
                stated = stated.nested_replace(
                    "circle.p.xy",
                    stated.circle.p.xy.at[i].set(xy),
                )
                agentloc_state = agentloc_state.increment()
                n_agents += 1
            is_active.append(ok)

        if n_agents < self._n_initial_agents:
            diff = self._n_initial_agents - n_agents
            warnings.warn(f"Failed to place {diff} agents!", stacklevel=1)

        # Set is_active
        is_active_c = jnp.concatenate(
            (
                jnp.array(is_active),
                jnp.zeros(self.n_max_agents - n_agents, dtype=bool),
            )
        )
        # Fill 0 for food
        is_active_s = jnp.zeros(self._n_max_foods, dtype=bool)
        stated = stated.nested_replace("circle.is_active", is_active_c)
        stated = stated.nested_replace("static_circle.is_active", is_active_s)

        if self._random_angle:
            key, angle_key = jax.random.split(key)
            angle = jax.random.uniform(
                angle_key,
                shape=stated.circle.p.angle.shape,
                maxval=2.0 * jnp.pi,
            )
            stated = stated.nested_replace("circle.p.angle", angle)

        food_failed = 0
        foodloc_states = [s for s in self._initial_foodloc_states]
        foodnum_states = [s for s in self._initial_foodnum_states]
        for i, food_key_i in enumerate(jax.random.split(key, self._n_food_sources)):
            n_initial = self._food_num_fns[i].initial
            xy, ok = self._place_food_fns[i](
                loc_state=foodloc_states[i],
                n_max_placement=n_initial,
                key=food_key_i,
                n_steps=i,
                stated=stated,
            )
            n = jnp.sum(ok)
            is_active = stated.static_circle.is_active
            place = jax.jit(_first_n_true)(jnp.logical_not(is_active), n)
            stated = stated.nested_replace(
                "static_circle.p.xy",
                stated.static_circle.p.xy.at[place].set(xy[ok]),
            )
            stated = stated.nested_replace(
                "static_circle.is_active",
                jnp.logical_or(place, is_active),
            )
            # Set food label
            stated = stated.nested_replace(
                "static_circle.label",
                stated.static_circle.label.at[place].set(i),
            )
            # Set is_active
            foodloc_states[i] = foodloc_states[i].increment(n)
            foodnum_states[i] = foodnum_states[i].recover(n)
            food_failed += n_initial - n

        if food_failed > 0:
            warnings.warn(f"Failed to place {food_failed} foods!", stacklevel=1)

        return stated, agentloc_state, foodloc_states, foodnum_states<|MERGE_RESOLUTION|>--- conflicted
+++ resolved
@@ -10,21 +10,6 @@
 import jax
 import jax.numpy as jnp
 from jax.typing import ArrayLike
-<<<<<<< HEAD
-=======
-from phyjax2d import (
-    Color,
-    ShapeDict,
-)
-from phyjax2d import Space as Physics
-from phyjax2d import (
-    StateDict,
-    Vec2d,
-    circle_raycast,
-    segment_raycast,
-    thin_polygon_raycast,
-)
->>>>>>> fd2b6081
 
 from emevo.env import Status, TimeStep
 from emevo.environments.circle_foraging import (
@@ -40,7 +25,10 @@
     nstep,
 )
 from emevo.environments.env_utils import FoodNumState, LocatingState
-from emevo.phyjax2d import Color, ShapeDict
+from emevo.phyjax2d import (
+    Color,
+    ShapeDict,
+)
 from emevo.phyjax2d import Space as Physics
 from emevo.phyjax2d import (
     StateDict,
@@ -127,9 +115,9 @@
         n_hol_blocks = xlen // obstacle_size
         n_vert_blocks = ylen // obstacle_size
         n_max_obstacles = n_hol_blocks * n_vert_blocks
-        assert (
-            n_obstacles <= n_max_obstacles
-        ), f"Too many obstacles! Max: {n_max_obstacles}, Current: {n_obstacles}"
+        assert n_obstacles <= n_max_obstacles, (
+            f"Too many obstacles! Max: {n_max_obstacles}, Current: {n_obstacles}"
+        )
         self._n_hol_blocks = n_hol_blocks
         self._n_vert_blocks = n_vert_blocks
         self._hol_block_size = xlen / n_hol_blocks
